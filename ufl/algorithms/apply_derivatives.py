--- conflicted
+++ resolved
@@ -1158,8 +1158,10 @@
     def coefficient_derivative(self, o, f, dummy_w, dummy_v, dummy_cd):
         dummy, w, v, cd = o.ufl_operands
         rules = GateauxDerivativeRuleset(w, v, cd)
-<<<<<<< HEAD
-        mapped_expr = map_expr_dag(rules, f)
+        key = (GateauxDerivativeRuleset, w, v, cd)
+        mapped_expr = map_expr_dag(rules, f,
+                                   vcache=self.vcaches[key],
+                                   rcache=self.rcaches[key])
         # We need to go through the dag first to record the pending operations
         var, der_kwargs, *extops = rules.pending_operations
         # Need to account for pending operations that have been stored in other integrands
@@ -1170,23 +1172,21 @@
     def external_operator_derivative(self, o, f, dummy_w, dummy_v, dummy_cd):
         dummy, w, v, cd = o.ufl_operands
         rules = GateauxDerivativeRuleset(w, v, cd)
+        key = (GateauxDerivativeRuleset, w, v, cd)
         mapped_f = rules.coefficient(f)
         if mapped_f != 0:
             # If dN/dN needs to return an Argument in N space
             return mapped_f
-        dfs = tuple(map_expr_dag(rules, op) for op in f.ufl_operands)
+        dfs = tuple(map_expr_dag(rules, op,
+                                 vcache=self.vcaches[key],
+                                 rcache=self.rcaches[key])
+                    for op in f.ufl_operands)
         # We need to go through the dag first to record the pending operations
         var, der_kwargs, *extops = rules.pending_operations
         # Need to account for pending operations that have been stored in other integrands
         extops = self.pending_operations[2:] + tuple(extops)
         self.pending_operations = (var, der_kwargs, *extops)
         return GenericDerivativeRuleset.external_operator(self, f, *dfs)
-=======
-        key = (GateauxDerivativeRuleset, w, v, cd)
-        return map_expr_dag(rules, f,
-                            vcache=self.vcaches[key],
-                            rcache=self.rcaches[key])
->>>>>>> 0c934309
 
     def coordinate_derivative(self, o, f, dummy_w, dummy_v, dummy_cd):
         o_ = o.ufl_operands

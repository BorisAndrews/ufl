# -*- coding: utf-8 -*-
"""Algorithms for building canonical data structure for integrals over subdomains."""

# Copyright (C) 2009-2015 Anders Logg and Martin Sandve Alnæs
#
# This file is part of UFL.
#
# UFL is free software: you can redistribute it and/or modify
# it under the terms of the GNU Lesser General Public License as published by
# the Free Software Foundation, either version 3 of the License, or
# (at your option) any later version.
#
# UFL is distributed in the hope that it will be useful,
# but WITHOUT ANY WARRANTY; without even the implied warranty of
# MERCHANTABILITY or FITNESS FOR A PARTICULAR PURPOSE. See the
# GNU Lesser General Public License for more details.
#
# You should have received a copy of the GNU Lesser General Public License
# along with UFL. If not, see <http://www.gnu.org/licenses/>.

from collections import defaultdict
from six.moves import zip
from six import iteritems

import ufl
from ufl.log import error
from ufl.assertions import ufl_assert
from ufl.measure import Measure
from ufl.integral import Integral
from ufl.form import Form
from ufl.sorting import cmp_expr, sorted_expr
from ufl.utils.sorting import canonicalize_metadata, sorted_by_key, sorted_by_tuple_key


class IntegralData(object):
    """Utility class with the members
        (domain, integral_type, subdomain_id, integrals, metadata)

    where metadata is an empty dictionary that may be used for
    associating metadata with each object.
    """
    __slots__ = ('domain', 'integral_type', 'subdomain_id', 'integrals', 'metadata',
                 'integral_coefficients', 'enabled_coefficients')
    def __init__(self, domain, integral_type, subdomain_id, integrals, metadata):
        ufl_assert(len(set(itg.ufl_domain() for itg in integrals)) == 1,
                   "Multiple domains mismatch in integral data.")
        ufl_assert(all(integral_type == itg.integral_type() for itg in integrals),
                   "Integral type mismatch in integral data.")
        ufl_assert(all(subdomain_id == itg.subdomain_id() for itg in integrals),
                   "Subdomain id mismatch in integral data.")

        self.domain = domain
        self.integral_type = integral_type
        self.subdomain_id = subdomain_id

        self.integrals = integrals

        # This is populated in preprocess using data not available at this stage:
        self.integral_coefficients = None
        self.enabled_coefficients = None

        # TODO: I think we can get rid of this with some refactoring in ffc:
        self.metadata = metadata

    def __lt__(self, other):
        # To preserve behaviour of extract_integral_data:
        return ((self.integral_type, self.subdomain_id, self.integrals, self.metadata)
                < (other.integral_type, other.subdomain_id, other.integrals, other.metadata))

    def __eq__(self, other):
        # Currently only used for tests:
        return (self.integral_type == other.integral_type and
                self.subdomain_id == other.subdomain_id and
                self.integrals == other.integrals and
                self.metadata == other.metadata)

    def __str__(self):
        return "IntegralData object over domain (%s, %s), with integrals:\n%s\nand metadata:\n%s" % (
            self.integral_type, self.subdomain_id,
            '\n\n'.join(map(str, self.integrals)), self.metadata)

def dicts_lt(a, b):
    na = 0 if a is None else len(a)
    nb = 0 if b is None else len(b)
    if na != nb:
        return len(a) < len(b)
    for ia, ib in zip(sorted_by_key(a), sorted_by_key(b)):
        # Assuming keys are sortable (usually str)
        if ia[0] != ib[0]:
            return (ia[0].__class__.__name__, ia[0]) < (ib[0].__class__.__name__, ib[0]) # Hack to preserve type sorting in py3
        # Assuming values are sortable
        if ia[1] != ib[1]:
            return (ia[1].__class__.__name__, ia[1]) < (ib[1].__class__.__name__, ib[1]) # Hack to preserve type sorting in py3

# Tuple comparison helper
class ExprTupleKey(object):
    __slots__ = ('x',)
    def __init__(self, x):
        self.x = x
    def __lt__(self, other):
        # Comparing expression first
        c = cmp_expr(self.x[0], other.x[0])
        if c < 0:
            return True
        elif c > 0:
            return False
        else:
            # Comparing form compiler data
            mds = canonicalize_metadata(self.x[1])
            mdo = canonicalize_metadata(other.x[1])
            return mds < mdo

def group_integrals_by_domain_and_type(integrals, domains):
    """
    Input:
        integrals: list of Integral objects
        domains: list of AbstractDomain objects from the parent Form

    Output:
        integrals_by_domain_and_type: dict: (domain, integral_type) -> list(Integral)
    """
    integral_data = []
    integrals_by_domain_and_type = defaultdict(list)
    for itg in integrals:
        ufl_assert(itg.ufl_domain() is not None, "Integrals without a domain is now illegal.")
        key = (itg.ufl_domain(), itg.integral_type())

        # Append integral to list of integrals with shared key
        integrals_by_domain_and_type[key].append(itg)

    return integrals_by_domain_and_type

def integral_subdomain_ids(integral):
    "Get a tuple of integer subdomains or a valid string subdomain from integral."
    did = integral.subdomain_id()
    if isinstance(did, int):
        return (did,)
    elif isinstance(did, tuple):
        ufl_assert(all(isinstance(d, int) for d in did),
                   "Expecting only integer subdomains in tuple.")
        return did
    elif did in ("everywhere", "otherwise"):
        # TODO: Define list of valid strings somewhere more central
        return did
    else:
        error("Invalid domain id %s." % did)

def rearrange_integrals_by_single_subdomains(integrals):
    """Rearrange integrals over multiple subdomains to single subdomain integrals.

    Input:
        integrals: list(Integral)

    Output:
        integrals: dict: subdomain_id -> list(Integral) (reconstructed with single subdomain_id)
    """
    # Split integrals into lists of everywhere and subdomain integrals
    everywhere_integrals = []
    subdomain_integrals = []
    for itg in integrals:
        dids = integral_subdomain_ids(itg)
        if dids == "otherwise":
            error("'otherwise' integrals should never occur before preprocessing.")
        elif dids == "everywhere":
            everywhere_integrals.append(itg)
        else:
            subdomain_integrals.append((dids, itg))

    # Fill single_subdomain_integrals with lists of integrals from
    # subdomain_integrals, but split and restricted to single subdomain ids
    single_subdomain_integrals = defaultdict(list)
    for dids, itg in subdomain_integrals:
        # Region or single subdomain id
        for did in dids:
            # Restrict integral to this subdomain!
            single_subdomain_integrals[did].append(itg.reconstruct(subdomain_id=did))

    # Add everywhere integrals to each single subdomain id integral list
    otherwise_integrals = []
    for ev_itg in everywhere_integrals:
        # Restrict everywhere integral to 'otherwise'
        otherwise_integrals.append(
            ev_itg.reconstruct(subdomain_id="otherwise"))

        # Restrict everywhere integral to each subdomain
        # and append to each integral list
        for subdomain_id in sorted(single_subdomain_integrals.keys()):
            single_subdomain_integrals[subdomain_id].append(
                ev_itg.reconstruct(subdomain_id=subdomain_id))

    if otherwise_integrals:
        single_subdomain_integrals["otherwise"] = otherwise_integrals

    return single_subdomain_integrals


def accumulate_integrands_with_same_metadata(integrals):
    """
    Taking input on the form:
        integrals = [integral0, integral1, ...]

    Return result on the form:
        integrands_by_id = [(integrand0, metadata0),
                            (integrand1, metadata1), ...]

    where integrand0 < integrand1 by the canonical ufl expression ordering criteria.
    """
    # Group integrals by compiler data hash
    by_cdid = {}
    for itg in integrals:
        cd = itg.metadata()
        cdid = hash(canonicalize_metadata(cd))
        if cdid not in by_cdid:
            by_cdid[cdid] = ([], cd)
        by_cdid[cdid][0].append(itg)

    # Accumulate integrands separately for each compiler data object id
    for cdid in by_cdid:
        integrals, cd = by_cdid[cdid]
        # Ensure canonical sorting of more than two integrands
        integrands = sorted_expr((itg.integrand() for itg in integrals))
        integrands_sum = sum(integrands[1:], integrands[0])
        by_cdid[cdid] = (integrands_sum, cd)

    # Sort integrands canonically by integrand first then compiler data
    return sorted(by_cdid.values(), key=ExprTupleKey)

<<<<<<< HEAD
def build_integral_data(integrals):
    """Build integral data given a list of integrals.

    :arg integrals: An iterable of :class:`~.Integral` objects.
    :returns: A tuple of :class:`IntegralData` objects.

    The integrals you pass in here must have been rearranged and
    gathered (removing the "everywhere" subdomain_id.  To do this, you
    should call :func:`group_form_integrals`.
    """
    itgs = defaultdict(list)

    for integral in integrals:
        domain = integral.ufl_domain()
        integral_type = integral.integral_type()
        subdomain_id = integral.subdomain_id()
        if subdomain_id == "everywhere":
            raise ValueError("'everywhere' not a valid subdomain id.  Did you forget to call group_form_integrals?")
        # Group for integral data (One integral data object for all
        # integrals with same domain, itype, subdomain_id (but
        # possibly different metadata).
        itgs[(domain, integral_type, subdomain_id)].append(integral)

    return tuple(IntegralData(d, itype, sid, integrals, {}) for
                 (d, itype, sid), integrals in itgs.items())


def group_form_integrals(form, domains):
    """Group integrals by domain and type, performing canonical simplification.

    :arg form: the :class:`~.Form` to group the integrals of.
    :arg domains: an iterable of :class:`~.Domain`\s.
    :returns: A new :class:`~.Form` with gathered integrands.
    """
    integrals = form.integrals()
=======
>>>>>>> 8014fbf9

def build_integral_data(integrals):
    """Build integral data given a list of integrals.

    :arg integrals: An iterable of :class:`~.Integral` objects.
    :returns: A tuple of :class:`IntegralData` objects.

    The integrals you pass in here must have been rearranged and
    gathered (removing the "everywhere" subdomain_id.  To do this, you
    should call :func:`group_form_integrals`.
    """
    itgs = defaultdict(list)

    for integral in integrals:
        domain = integral.ufl_domain()
        integral_type = integral.integral_type()
        subdomain_id = integral.subdomain_id()
        if subdomain_id == "everywhere":
            raise ValueError("'everywhere' not a valid subdomain id.  Did you forget to call group_form_integrals?")
        # Group for integral data (One integral data object for all
        # integrals with same domain, itype, subdomain_id (but
        # possibly different metadata).
        itgs[(domain, integral_type, subdomain_id)].append(integral)

    # Build list with canonical ordering, iteration over dicts
    # is not deterministic across python versions
    integral_datas = []
    for (d, itype, sid), integrals in sorted_by_tuple_key(itgs):
        integral_datas.append(IntegralData(d, itype, sid, integrals, {}))
    return integral_datas


def group_form_integrals(form, domains):
    """Group integrals by domain and type, performing canonical simplification.

    :arg form: the :class:`~.Form` to group the integrals of.
    :arg domains: an iterable of :class:`~.Domain`\s.
    :returns: A new :class:`~.Form` with gathered integrands.
    """
    # Group integrals by domain and type
    integrals_by_domain_and_type = \
        group_integrals_by_domain_and_type(form.integrals(), domains)

    integrals = []
    for domain in domains:
        for integral_type in ufl.measure.integral_types():
            # Get integrals with this domain and type
            ddt_integrals = integrals_by_domain_and_type.get((domain, integral_type))
            if ddt_integrals is None:
                continue

            # Group integrals by subdomain id, after splitting e.g.
            #   f*dx((1,2)) + g*dx((2,3)) -> f*dx(1) + (f+g)*dx(2) + g*dx(3)
            # (note: before this call, 'everywhere' is a valid subdomain_id,
            # and after this call, 'otherwise' is a valid subdomain_id)
            single_subdomain_integrals = \
                rearrange_integrals_by_single_subdomains(ddt_integrals)

            for subdomain_id, ss_integrals in sorted_by_key(single_subdomain_integrals):
                # Accumulate integrands of integrals that share the same compiler data
                integrands_and_cds = \
                    accumulate_integrands_with_same_metadata(ss_integrals)

                for integrand, metadata in integrands_and_cds:
                    integrals.append(Integral(integrand, integral_type, domain,
                                              subdomain_id, metadata, None))
    return Form(integrals)

def reconstruct_form_from_integral_data(integral_data):
    integrals = []
    for ida in integral_data:
        integrals.extend(ida.integrals)
    return Form(integrals)<|MERGE_RESOLUTION|>--- conflicted
+++ resolved
@@ -225,7 +225,7 @@
     # Sort integrands canonically by integrand first then compiler data
     return sorted(by_cdid.values(), key=ExprTupleKey)
 
-<<<<<<< HEAD
+
 def build_integral_data(integrals):
     """Build integral data given a list of integrals.
 
@@ -249,44 +249,6 @@
         # possibly different metadata).
         itgs[(domain, integral_type, subdomain_id)].append(integral)
 
-    return tuple(IntegralData(d, itype, sid, integrals, {}) for
-                 (d, itype, sid), integrals in itgs.items())
-
-
-def group_form_integrals(form, domains):
-    """Group integrals by domain and type, performing canonical simplification.
-
-    :arg form: the :class:`~.Form` to group the integrals of.
-    :arg domains: an iterable of :class:`~.Domain`\s.
-    :returns: A new :class:`~.Form` with gathered integrands.
-    """
-    integrals = form.integrals()
-=======
->>>>>>> 8014fbf9
-
-def build_integral_data(integrals):
-    """Build integral data given a list of integrals.
-
-    :arg integrals: An iterable of :class:`~.Integral` objects.
-    :returns: A tuple of :class:`IntegralData` objects.
-
-    The integrals you pass in here must have been rearranged and
-    gathered (removing the "everywhere" subdomain_id.  To do this, you
-    should call :func:`group_form_integrals`.
-    """
-    itgs = defaultdict(list)
-
-    for integral in integrals:
-        domain = integral.ufl_domain()
-        integral_type = integral.integral_type()
-        subdomain_id = integral.subdomain_id()
-        if subdomain_id == "everywhere":
-            raise ValueError("'everywhere' not a valid subdomain id.  Did you forget to call group_form_integrals?")
-        # Group for integral data (One integral data object for all
-        # integrals with same domain, itype, subdomain_id (but
-        # possibly different metadata).
-        itgs[(domain, integral_type, subdomain_id)].append(integral)
-
     # Build list with canonical ordering, iteration over dicts
     # is not deterministic across python versions
     integral_datas = []

# -*- coding: utf-8 -*-
"This module defines the UFL finite element classes."

# Copyright (C) 2008-2015 Martin Sandve Alnæs and Andrew T. T. McRae
#
# This file is part of UFL.
#
# UFL is free software: you can redistribute it and/or modify
# it under the terms of the GNU Lesser General Public License as published by
# the Free Software Foundation, either version 3 of the License, or
# (at your option) any later version.
#
# UFL is distributed in the hope that it will be useful,
# but WITHOUT ANY WARRANTY; without even the implied warranty of
# MERCHANTABILITY or FITNESS FOR A PARTICULAR PURPOSE. See the
# GNU Lesser General Public License for more details.
#
# You should have received a copy of the GNU Lesser General Public License
# along with UFL. If not, see <http://www.gnu.org/licenses/>.
#
# Based on tensorproductelement.py
# Modified by Andrew T. T. McRae 2014
# Modified by Lawrence Mitchell 2014

from ufl.assertions import ufl_assert
<<<<<<< HEAD
from ufl.cell import OuterProductCell
from ufl.domain import as_domain
from ufl.finiteelement.mixedelement import MixedElement, _tensor_sub_elements
=======
from ufl.cell import OuterProductCell, as_cell
from ufl.finiteelement.mixedelement import MixedElement
>>>>>>> 57132154
from ufl.finiteelement.finiteelementbase import FiniteElementBase


class OuterProductElement(FiniteElementBase):
    r"""The outer (tensor) product of 2 element spaces:

    .. math:: V = A \otimes B

    Given bases :math:`{\phi_A, \phi_B}` for :math:`A, B`,
    :math:`{\phi_A * \phi_B}` forms a basis for :math:`V`.
    """
    __slots__ = ("_A", "_B", "_mapping")

    def __init__(self, A, B, cell=None):
        "Create OuterProductElement from a given pair of elements."
        self._A = A
        self._B = B
        family = "OuterProductElement"

        if cell is None:
            # Define cell as the product of sub-cells
            cell = OuterProductCell(A.cell(), B.cell())
        else:
            cell = as_cell(cell)

        self._repr = "OuterProductElement(%r, %r, %r)" % (self._A, self._B, cell)

        # Define polynomial degree as a tuple of sub-degrees
        degree = (A.degree(), B.degree())

        # match FIAT implementation
        value_shape = A.value_shape() + B.value_shape()
        reference_value_shape = A.reference_value_shape() + B.reference_value_shape()
        ufl_assert(len(value_shape) <= 1, "Product of vector-valued elements not supported")
        ufl_assert(len(reference_value_shape) <= 1, "Product of vector-valued elements not supported")

        if A.mapping() == "identity" and B.mapping() == "identity":
            self._mapping = "identity"
        else:
            self._mapping = "undefined"

        FiniteElementBase.__init__(self, family, cell, degree,
                                   None, value_shape, reference_value_shape)

    def mapping(self):
        return self._mapping

    def __str__(self):
        "Pretty-print."
        return "OuterProductElement(%s)" \
            % str([str(self._A), str(self._B)])

    def shortstr(self):
        "Short pretty-print."
        return "OuterProductElement(%s)" \
            % str([self._A.shortstr(), self._B.shortstr()])


class OuterProductVectorElement(MixedElement):
    """A special case of a mixed finite element where all
    elements are equal OuterProductElements"""
    __slots__ = ("_sub_element")

<<<<<<< HEAD
    def __init__(self, *args, **kwargs):
        if isinstance(args[0], OuterProductElement):
            self._from_sub_element(*args, **kwargs)
        else:
            self._from_product_parts(*args, **kwargs)

    def _from_product_parts(self, A, B, domain=None, dim=None,
                            form_degree=None, quad_scheme=None):
        sub_element = OuterProductElement(A, B, domain=domain,
                                          form_degree=form_degree,
                                          quad_scheme=quad_scheme)
        self._from_sub_element(sub_element, dim=dim)

    def _from_sub_element(self, sub_element, dim=None):
        assert isinstance(sub_element, OuterProductElement)

=======
    def __init__(self, A, B, cell=None, dim=None):
        if cell is not None:
            cell = as_cell(cell)

        sub_element = OuterProductElement(A, B, cell=cell)
>>>>>>> 57132154
        dim = dim or sub_element.cell().geometric_dimension()
        sub_elements = [sub_element]*dim

        # Get common family name (checked in FiniteElement.__init__)
        family = sub_element.family()

        # Compute value shape
        value_shape = (dim,) + sub_element.value_shape()

        # Initialize element data
        MixedElement.__init__(self, sub_elements, value_shape=value_shape)
        self._family = family
<<<<<<< HEAD
        self._degree = sub_element.degree()
=======
        self._degree = (A.degree(), B.degree())
>>>>>>> 57132154

        self._sub_element = sub_element

        # Cache repr string
<<<<<<< HEAD
        self._repr = "OuterProductVectorElement(%r, dim=%d)" % \
            (self._sub_element, len(self._sub_elements))
=======
        self._repr = "OuterProductVectorElement(%r, %r, dim=%d)" % \
            (self._sub_element, self.cell(), len(self._sub_elements))
>>>>>>> 57132154

    @property
    def _A(self):
        return self._sub_element._A

    @property
    def _B(self):
        return self._sub_element._B

    def mapping(self):
        return self._sub_element.mapping()

    def __str__(self):
        "Format as string for pretty printing."
        return "<Outer product vector element: %r x %r>" % \
               (self._sub_element, self.num_sub_elements())

    def shortstr(self):
        "Format as string for pretty printing."
        return "OPVector"


class OuterProductTensorElement(MixedElement):
    """A special case of a mixed finite element where all
    elements are equal OuterProductElements"""
    __slots__ = ("_sub_element", "_shape", "_symmetry",
                 "_sub_element_mapping", "_flattened_sub_element_mapping",
                 "_mapping")

    def __init__(self, *args, **kwargs):
        if isinstance(args[0], OuterProductElement):
            self._from_sub_element(*args, **kwargs)
        else:
            self._from_product_parts(*args, **kwargs)

    def _from_product_parts(self, A, B, domain=None,
                            shape=None, symmetry=None, quad_scheme=None):
        sub_element = OuterProductElement(A, B, domain=domain,
                                          quad_scheme=quad_scheme)
        self._from_sub_element(sub_element, shape=shape, symmetry=symmetry)

    def _from_sub_element(self, sub_element, shape=None, symmetry=None):
        assert isinstance(sub_element, OuterProductElement)

        shape, symmetry, sub_elements, sub_element_mapping, flattened_sub_element_mapping, \
          reference_value_shape, mapping = _tensor_sub_elements(sub_element, shape, symmetry)

        # Initialize element data
        MixedElement.__init__(self, sub_elements, value_shape=shape,
                              reference_value_shape=reference_value_shape)
        self._family = sub_element.family()
        self._degree = sub_element.degree()
        self._sub_element = sub_element
        self._shape = shape
        self._symmetry = symmetry
        self._sub_element_mapping = sub_element_mapping
        self._flattened_sub_element_mapping = flattened_sub_element_mapping
        self._mapping = mapping

        # Cache repr string
        self._repr = "OuterProductTensorElement(%r, shape=%r, symmetry=%r)" % \
            (self._sub_element, self._shape, self._symmetry)

    @property
    def _A(self):
        return self._sub_element._A

    @property
    def _B(self):
        return self._sub_element._B

    def signature_data(self, renumbering):
        data = ("OuterProductTensorElement", self._A, self._B,
                self._shape, self._symmetry, self._quad_scheme,
                ("no domain" if self._domain is None else
                    self._domain.signature_data(renumbering)))
        return data

    def reconstruct(self, **kwargs):
        """Construct a new OuterProductTensorElement with some properties
        replaced with new values."""
        domain = kwargs.get("domain", self.domain())
        shape = kwargs.get("shape", self._shape)
        symmetry = kwargs.get("symmetry", self._symmetry)
        return OuterProductTensorElement(self._A, self._B, domain=domain,
                                         shape=shape, symmetry=symmetry)

    def reconstruction_signature(self):
        """Format as string for evaluation as Python object.

        For use with cross language frameworks, stored in generated code
        and evaluated later in Python to reconstruct this object.

        This differs from repr in that it does not include domain
        label and data, which must be reconstructed or supplied by other means.
        """
        return "OuterProductTensorElement(%r, %r, %r, %r)" % (
            self._sub_element, self._shape,
            self._symmetry, self._quad_scheme)

    def __str__(self):
        "Format as string for pretty printing."
        return "<Outer product tensor element: %r x %r>" % \
               (self._sub_element, self._shape)

    def shortstr(self):
        "Format as string for pretty printing."
        return "OPTensor"<|MERGE_RESOLUTION|>--- conflicted
+++ resolved
@@ -23,14 +23,8 @@
 # Modified by Lawrence Mitchell 2014
 
 from ufl.assertions import ufl_assert
-<<<<<<< HEAD
-from ufl.cell import OuterProductCell
-from ufl.domain import as_domain
+from ufl.cell import OuterProductCell, as_cell
 from ufl.finiteelement.mixedelement import MixedElement, _tensor_sub_elements
-=======
-from ufl.cell import OuterProductCell, as_cell
-from ufl.finiteelement.mixedelement import MixedElement
->>>>>>> 57132154
 from ufl.finiteelement.finiteelementbase import FiniteElementBase
 
 
@@ -94,7 +88,6 @@
     elements are equal OuterProductElements"""
     __slots__ = ("_sub_element")
 
-<<<<<<< HEAD
     def __init__(self, *args, **kwargs):
         if isinstance(args[0], OuterProductElement):
             self._from_sub_element(*args, **kwargs)
@@ -103,7 +96,7 @@
 
     def _from_product_parts(self, A, B, domain=None, dim=None,
                             form_degree=None, quad_scheme=None):
-        sub_element = OuterProductElement(A, B, domain=domain,
+        sub_element = OuterProductElement(A, B, cell=cell,
                                           form_degree=form_degree,
                                           quad_scheme=quad_scheme)
         self._from_sub_element(sub_element, dim=dim)
@@ -111,13 +104,6 @@
     def _from_sub_element(self, sub_element, dim=None):
         assert isinstance(sub_element, OuterProductElement)
 
-=======
-    def __init__(self, A, B, cell=None, dim=None):
-        if cell is not None:
-            cell = as_cell(cell)
-
-        sub_element = OuterProductElement(A, B, cell=cell)
->>>>>>> 57132154
         dim = dim or sub_element.cell().geometric_dimension()
         sub_elements = [sub_element]*dim
 
@@ -130,22 +116,13 @@
         # Initialize element data
         MixedElement.__init__(self, sub_elements, value_shape=value_shape)
         self._family = family
-<<<<<<< HEAD
         self._degree = sub_element.degree()
-=======
-        self._degree = (A.degree(), B.degree())
->>>>>>> 57132154
 
         self._sub_element = sub_element
 
         # Cache repr string
-<<<<<<< HEAD
         self._repr = "OuterProductVectorElement(%r, dim=%d)" % \
             (self._sub_element, len(self._sub_elements))
-=======
-        self._repr = "OuterProductVectorElement(%r, %r, dim=%d)" % \
-            (self._sub_element, self.cell(), len(self._sub_elements))
->>>>>>> 57132154
 
     @property
     def _A(self):

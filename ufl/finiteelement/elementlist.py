--- conflicted
+++ resolved
@@ -116,11 +116,8 @@
 register_element("Undefined", "U",            0, L2, "identity", (0, None), any_cell)
 register_element("Lobatto", "Lob",            0, L2, "identity", (1, None), ("interval",))
 register_element("Radau",   "Rad",            0, L2, "identity", (0, None), ("interval",))
-<<<<<<< HEAD
 register_element("Discontinuous Lagrange Trace", "DGT", 0, L2, "identity", (0, None), any_cell)
-=======
 register_element("Regge", "Regge",            2, HEin, "pullback as metric", (0, None), simplices[1:])
->>>>>>> d0d72829
 
 # Let Nedelec H(div) elements be aliases to BDMs/RTs
 register_alias("Nedelec 1st kind H(div)",

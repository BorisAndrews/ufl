--- conflicted
+++ resolved
@@ -346,11 +346,7 @@
 from ufl.measure import Measure, register_integral_type, integral_types, custom_integral_types
 
 # Form class
-<<<<<<< HEAD
-from ufl.form import Form, FormBase, replace_integral_domains
-=======
 from ufl.form import Form, FormSum, replace_integral_domains
->>>>>>> ed5c449f
 
 # Integral classes
 from ufl.integral import Integral
@@ -400,11 +396,7 @@
     'FunctionSpace', 'MixedFunctionSpace',
     'Argument','Coargument', 'TestFunction', 'TrialFunction',
     'Arguments', 'TestFunctions', 'TrialFunctions',
-<<<<<<< HEAD
-    'Coefficient', 'Coefficients', 'ExternalOperator',
-=======
-    'Coefficient', 'Cofunction', 'Coefficients', 'Matrix','Adjoint', 'Action',
->>>>>>> ed5c449f
+    'Coefficient', 'Cofunction', 'Coefficients', 'ExternalOperator', 'Matrix','Adjoint', 'Action',
     'Constant', 'VectorConstant', 'TensorConstant',
     'split',
     'PermutationSymbol', 'Identity', 'zero', 'as_ufl',

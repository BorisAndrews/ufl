# -*- coding: utf-8 -*-
"The Form class."

# Copyright (C) 2008-2016 Martin Sandve Alnæs
#
# This file is part of UFL.
#
# UFL is free software: you can redistribute it and/or modify
# it under the terms of the GNU Lesser General Public License as published by
# the Free Software Foundation, either version 3 of the License, or
# (at your option) any later version.
#
# UFL is distributed in the hope that it will be useful,
# but WITHOUT ANY WARRANTY; without even the implied warranty of
# MERCHANTABILITY or FITNESS FOR A PARTICULAR PURPOSE. See the
# GNU Lesser General Public License for more details.
#
# You should have received a copy of the GNU Lesser General Public License
# along with UFL. If not, see <http://www.gnu.org/licenses/>.
#
# Modified by Anders Logg, 2009-2011.
# Modified by Massimiliano Leoni, 2016.

from itertools import chain
from collections import defaultdict

from ufl.log import error, warning
from ufl.domain import sort_domains
from ufl.integral import Integral
from ufl.checks import is_scalar_constant_expression
from ufl.equation import Equation
from ufl.core.expr import Expr
from ufl.core.expr import ufl_err_str
from ufl.constantvalue import Zero
from ufl.utils.str import as_native_strings, as_native_str

# Export list for ufl.classes
__all_classes__ = as_native_strings(["Form"])

# --- The Form class, representing a complete variational form or functional ---


def _sorted_integrals(integrals):
    """Sort integrals by domain id, integral type, subdomain id
    for a more stable signature computation."""

    # Group integrals in multilevel dict by keys
    # [domain][integral_type][subdomain_id]
    integrals_dict = defaultdict(
        lambda: defaultdict(lambda: defaultdict(list)))
    for integral in integrals:
        d = integral.ufl_domain()
        if d is None:
            error(
                "Each integral in a form must have a uniquely defined integration domain."
            )
        it = integral.integral_type()
        si = integral.subdomain_id()
        integrals_dict[d][it][si] += [integral]

    all_integrals = []

    # Order integrals canonically to increase signature stability
    for d in sort_domains(integrals_dict):
        for it in sorted(integrals_dict[d]):  # str is sortable
            for si in sorted(
                    integrals_dict[d][it], key=lambda x: (type(x).__name__, x)
            ):  # int/str are sortable
                unsorted_integrals = integrals_dict[d][it][si]
                # TODO: At this point we could order integrals by
                #       metadata and integrand, or even add the
                #       integrands with the same metadata. This is
                #       done in
                #       accumulate_integrands_with_same_metadata in
                #       algorithms/domain_analysis.py and would
                #       further increase the signature stability.
                all_integrals.extend(unsorted_integrals)
                # integrals_dict[d][it][si] = unsorted_integrals

    return tuple(all_integrals)  # integrals_dict


class Form(object):
    """Description of a weak form consisting of a sum of integrals over subdomains."""
    __slots__ = (
        # --- List of Integral objects (a Form is a sum of these Integrals, everything else is derived)
        "_integrals",
        # --- Internal variables for caching various data
        "_integration_domains",
        "_domain_numbering",
        "_subdomain_data",
        "_arguments",
        "_coefficients",
        "_coefficient_numbering",
        "_hash",
        "_signature",
        # --- Dict that external frameworks can place framework-specific
        #     data in to be carried with the form
        #     Never use this internally in ufl!
        "_cache",
    )

    def __init__(self, integrals):
        # Basic input checking (further compatibilty analysis happens
        # later)
        if not all(isinstance(itg, Integral) for itg in integrals):
            error("Expecting list of integrals.")

        # Store integrals sorted canonically to increase signature
        # stability
        self._integrals = _sorted_integrals(integrals)

        # Internal variables for caching domain data
        self._integration_domains = None
        self._domain_numbering = None

        # Internal variables for caching subdomain data
        self._subdomain_data = None

        # Internal variables for caching form argument data
        self._arguments = None
        self._coefficients = None
        self._coefficient_numbering = None

        # Internal variables for caching of hash and signature after
        # first request
        self._hash = None
        self._signature = None

        # Never use this internally in ufl!
        self._cache = {}

    # --- Accessor interface ---

    def integrals(self):
        "Return a sequence of all integrals in form."
        return self._integrals

    def integrals_by_type(self, integral_type):
        "Return a sequence of all integrals with a particular domain type."
        return tuple(integral for integral in self.integrals()
                     if integral.integral_type() == integral_type)

    def integrals_by_domain(self, domain):
        "Return a sequence of all integrals with a particular integration domain."
        return tuple(integral for integral in self.integrals()
                     if integral.ufl_domain() == domain)

    def empty(self):
        "Returns whether the form has no integrals."
        return self.integrals() == ()

    def ufl_domains(self):
        """Return the geometric integration domains occuring in the form.

        NB! This does not include domains of coefficients defined on other meshes.

        The return type is a tuple even if only a single domain exists.
        """
        if self._integration_domains is None:
            self._analyze_domains()
        return self._integration_domains

    def ufl_cell(self):
        """Return the single cell this form is defined on, fails if multiple
        cells are found.

        """
        return self.ufl_domain().ufl_cell()

    def ufl_domain(self):
        """Return the single geometric integration domain occuring in the
        form.

        Fails if multiple domains are found.

        NB! This does not include domains of coefficients defined on
        other meshes, look at form data for that additional
        information.

        """
        # Collect all domains
        domains = self.ufl_domains()
        # Check that all are equal TODO: don't return more than one if
        # all are equal?
        if not all(domain == domains[0] for domain in domains):
<<<<<<< HEAD
            error("Integrals in this form are defined from various domains. Form.ufl_domain() will return the first one. Consider call Form.ufl_domains() instead.")
=======
            error(
                "Calling Form.ufl_domain() is only valid if all integrals share domain."
            )
>>>>>>> 7c42c33f
        # Return the one and only domain
        return domains[0]

    def geometric_dimension(self):
        "Return the geometric dimension shared by all domains and functions in this form."
        gdims = tuple(
            set(domain.geometric_dimension() for domain in self.ufl_domains()))
        if len(gdims) != 1:
            error("Expecting all domains and functions in a form "
                  "to share geometric dimension, got %s." % str(
                      tuple(sorted(gdims))))
        return gdims[0]

    def domain_numbering(self):
        """Return a contiguous numbering of domains in a mapping
        ``{domain:number}``."""
        if self._domain_numbering is None:
            self._analyze_domains()
        return self._domain_numbering

    def subdomain_data(self):
        """Returns a mapping on the form ``{domain:{integral_type:
            subdomain_data}}``."""
        if self._subdomain_data is None:
            self._analyze_subdomain_data()
        return self._subdomain_data

    def max_subdomain_ids(self):
        """Returns a mapping on the form
        ``{domain:{integral_type:max_subdomain_id}}``."""
        if self._max_subdomain_ids is None:
            self._analyze_subdomain_data()
        return self._max_subdomain_ids

    def arguments(self):
        "Return all ``Argument`` objects found in form."
        if self._arguments is None:
            self._analyze_form_arguments()
        return self._arguments

    def coefficients(self):
        "Return all ``Coefficient`` objects found in form."
        if self._coefficients is None:
            self._analyze_form_arguments()
        return self._coefficients

    def coefficient_numbering(self):
        """Return a contiguous numbering of coefficients in a mapping
        ``{coefficient:number}``."""
        if self._coefficient_numbering is None:
            self._analyze_form_arguments()
        return self._coefficient_numbering

    def signature(self):
        "Signature for use with jit cache (independent of incidental numbering of indices etc.)"
        if self._signature is None:
            self._compute_signature()
        return self._signature

    # --- Operator implementations ---

    def __hash__(self):
        "Hash code for use in dicts (includes incidental numbering of indices etc.)"
        if self._hash is None:
            self._hash = hash(tuple(hash(itg) for itg in self.integrals()))
        return self._hash

    def __eq__(self, other):
        """Delayed evaluation of the == operator!

        Just 'lhs_form == rhs_form' gives an Equation,
        while 'bool(lhs_form == rhs_form)' delegates
        to lhs_form.equals(rhs_form).
        """
        return Equation(self, other)

    def __ne__(self, other):
        "Immediate evaluation of the != operator (as opposed to the == operator)."
        return not self.equals(other)

    def equals(self, other):
        "Evaluate ``bool(lhs_form == rhs_form)``."
        if type(other) != Form:
            return False
        if len(self._integrals) != len(other._integrals):
            return False
        if hash(self) != hash(other):
            return False
        return all(a == b for a, b in zip(self._integrals, other._integrals))

    def __radd__(self, other):
        # Ordering of form additions make no difference
        return self.__add__(other)

    def __add__(self, other):
        if isinstance(other, Form):
            # Add integrals from both forms
            return Form(list(chain(self.integrals(), other.integrals())))

        elif isinstance(other, (int, float)) and other == 0:
            # Allow adding 0 or 0.0 as a no-op, needed for sum([a,b])
            return self

        elif isinstance(
                other,
                Zero) and not (other.ufl_shape or other.ufl_free_indices):
            # Allow adding ufl Zero as a no-op, needed for sum([a,b])
            return self

        else:
            # Let python protocols do their job if we don't handle it
            return NotImplemented

    def __sub__(self, other):
        "Subtract other form from this one."
        return self + (-other)

    def __rsub__(self, other):
        "Subtract this form from other."
        return other + (-self)

    def __neg__(self):
        """Negate all integrals in form.

        This enables the handy "-form" syntax for e.g. the
        linearized system (J, -F) from a nonlinear form F."""
        return Form([-itg for itg in self.integrals()])

    def __rmul__(self, scalar):
        "Multiply all integrals in form with constant scalar value."
        # This enables the handy "0*form" or "dt*form" syntax
        if is_scalar_constant_expression(scalar):
            return Form([scalar * itg for itg in self.integrals()])
        return NotImplemented

    def __mul__(self, coefficient):
        "UFL form operator: Take the action of this form on the given coefficient."
        if isinstance(coefficient, Expr):
            from ufl.formoperators import action
            return action(self, coefficient)
        return NotImplemented

    def __call__(self, *args, **kwargs):
        """UFL form operator: Evaluate form by replacing arguments and
        coefficients.

        Replaces form.arguments() with given positional arguments in
        same number and ordering. Number of positional arguments must
        be 0 or equal to the number of Arguments in the form.

        The optional keyword argument coefficients can be set to a dict
        to replace Coefficients with expressions of matching shapes.

        Example:

          V = FiniteElement("CG", triangle, 1)
          v = TestFunction(V)
          u = TrialFunction(V)
          f = Coefficient(V)
          g = Coefficient(V)
          a = g*inner(grad(u), grad(v))*dx
          M = a(f, f, coefficients={ g: 1 })

        Is equivalent to M == grad(f)**2*dx.

        """
        repdict = {}

        if args:
            arguments = self.arguments()
            if len(arguments) != len(args):
                error("Need %d arguments to form(), got %d." % (len(arguments),
                                                                len(args)))
            repdict.update(zip(arguments, args))

        coefficients = kwargs.pop("coefficients")
        if kwargs:
            error("Unknown kwargs %s." % str(list(kwargs)))

        if coefficients is not None:
            coeffs = self.coefficients()
            for f in coefficients:
                if f in coeffs:
                    repdict[f] = coefficients[f]
                else:
                    warning("Coefficient %s is not in form." % ufl_err_str(f))
        if repdict:
            from ufl.formoperators import replace
            return replace(self, repdict)
        else:
            return self

    # "a @ f" notation in python 3.5
    __matmul__ = __mul__

    # --- String conversion functions, for UI purposes only ---

    def __str__(self):
        "Compute shorter string representation of form. This can be huge for complicated forms."
        # Warning used for making sure we don't use this in the general pipeline:
        # warning("Calling str on form is potentially expensive and should be avoided except during debugging.")
        # Not caching this because it can be huge
        s = "\n  +  ".join(str(itg) for itg in self.integrals())
        return s or "<empty Form>"

    def __repr__(self):
        "Compute repr string of form. This can be huge for complicated forms."
        # Warning used for making sure we don't use this in the general pipeline:
        # warning("Calling repr on form is potentially expensive and should be avoided except during debugging.")
        # Not caching this because it can be huge
        itgs = ", ".join(repr(itg) for itg in self.integrals())
        r = "Form([" + itgs + "])"
        return as_native_str(r)

    # --- Analysis functions, precomputation and caching of various quantities

    def _analyze_domains(self):
        from ufl.domain import join_domains, sort_domains

        # Collect unique integration domains
        integration_domains = join_domains(
            [itg.ufl_domain() for itg in self._integrals])

        # Make canonically ordered list of the domains
        self._integration_domains = sort_domains(integration_domains)

        # TODO: Not including domains from coefficients and arguments
        # here, may need that later
        self._domain_numbering = dict(
            (d, i) for i, d in enumerate(self._integration_domains))

    def _analyze_subdomain_data(self):
        integration_domains = self.ufl_domains()
        integrals = self.integrals()

        # Make clear data structures to collect subdomain data in
        subdomain_data = {}
        for domain in integration_domains:
            subdomain_data[domain] = {}

        for integral in integrals:
            # Get integral properties
            domain = integral.ufl_domain()
            it = integral.integral_type()
            sd = integral.subdomain_data()

            # Collect subdomain data
            data = subdomain_data[domain].get(it)
            if data is None:
                subdomain_data[domain][it] = sd
            elif sd is not None:
                if data.ufl_id() != sd.ufl_id():
                    error(
                        "Integrals in form have different subdomain_data objects."
                    )
        self._subdomain_data = subdomain_data

    def _analyze_form_arguments(self):
        "Analyze which Argument and Coefficient objects can be found in the form."
        from ufl.algorithms.analysis import extract_arguments_and_coefficients
        arguments, coefficients = extract_arguments_and_coefficients(self)

        # Define canonical numbering of arguments and coefficients
        self._arguments = tuple(
            sorted(set(arguments), key=lambda x: x.number()))
        self._coefficients = tuple(
            sorted(set(coefficients), key=lambda x: x.count()))
        self._coefficient_numbering = dict(
            (c, i) for i, c in enumerate(self._coefficients))

    def _compute_renumbering(self):
        # Include integration domains and coefficients in renumbering
        dn = self.domain_numbering()
        cn = self.coefficient_numbering()
        renumbering = {}
        renumbering.update(dn)
        renumbering.update(cn)

        # Add domains of coefficients, these may include domains not
        # among integration domains
        k = len(dn)
        for c in cn:
            d = c.ufl_domain()
            if d is not None and d not in renumbering:
                renumbering[d] = k
                k += 1

        # Add domains of arguments, these may include domains not
        # among integration domains
        for a in self._arguments:
            d = a.ufl_function_space().ufl_domain()
            if d is not None and d not in renumbering:
                renumbering[d] = k
                k += 1

        return renumbering

    def _compute_signature(self):
        from ufl.algorithms.signature import compute_form_signature
        self._signature = compute_form_signature(self,
                                                 self._compute_renumbering())


def sub_forms_by_domain(form):
    "Return a list of forms each with an integration domain"
    if not isinstance(form, Form):
        error("Unable to convert object to a UFL form: %s" % ufl_err_str(form))
    return [Form(form.integrals_by_domain(domain)) for domain in form.ufl_domains()]


def as_form(form):
    "Convert to form if not a form, otherwise return form."
    if not isinstance(form, Form):
        error("Unable to convert object to a UFL form: %s" % ufl_err_str(form))
    return form


def replace_integral_domains(form, common_domain):  # TODO: Move elsewhere
    """Given a form and a domain, assign a common integration domain to
    all integrals.

    Does not modify the input form (``Form`` should always be
    immutable).  This is to support ill formed forms with no domain
    specified, sometimes occurring in pydolfin, e.g. assemble(1*dx,
    mesh=mesh).

    """
    domains = form.ufl_domains()
    if common_domain is not None:
        gdim = common_domain.geometric_dimension()
        tdim = common_domain.topological_dimension()
        if not all((gdim == domain.geometric_dimension() and
                    tdim == domain.topological_dimension())
                   for domain in domains):
            error("Common domain does not share dimensions with form domains.")

    reconstruct = False
    integrals = []
    for itg in form.integrals():
        domain = itg.ufl_domain()
        if domain != common_domain:
            itg = itg.reconstruct(domain=common_domain)
            reconstruct = True
        integrals.append(itg)
    if reconstruct:
        form = Form(integrals)
    return form<|MERGE_RESOLUTION|>--- conflicted
+++ resolved
@@ -20,6 +20,7 @@
 #
 # Modified by Anders Logg, 2009-2011.
 # Modified by Massimiliano Leoni, 2016.
+# Modified by Cecile Daversin-Catty, 2018.
 
 from itertools import chain
 from collections import defaultdict
@@ -184,13 +185,10 @@
         # Check that all are equal TODO: don't return more than one if
         # all are equal?
         if not all(domain == domains[0] for domain in domains):
-<<<<<<< HEAD
-            error("Integrals in this form are defined from various domains. Form.ufl_domain() will return the first one. Consider call Form.ufl_domains() instead.")
-=======
             error(
                 "Calling Form.ufl_domain() is only valid if all integrals share domain."
             )
->>>>>>> 7c42c33f
+
         # Return the one and only domain
         return domains[0]
 
